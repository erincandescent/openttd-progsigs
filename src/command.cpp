/* $Id$ */

/*
 * This file is part of OpenTTD.
 * OpenTTD is free software; you can redistribute it and/or modify it under the terms of the GNU General Public License as published by the Free Software Foundation, version 2.
 * OpenTTD is distributed in the hope that it will be useful, but WITHOUT ANY WARRANTY; without even the implied warranty of MERCHANTABILITY or FITNESS FOR A PARTICULAR PURPOSE.
 * See the GNU General Public License for more details. You should have received a copy of the GNU General Public License along with OpenTTD. If not, see <http://www.gnu.org/licenses/>.
 */

/** @file command.cpp Handling of commands. */

#include "stdafx.h"
#include "openttd.h"
#include "landscape.h"
#include "gui.h"
#include "command_func.h"
#include "network/network.h"
#include "genworld.h"
#include "newgrf_storage.h"
#include "strings_func.h"
#include "gfx_func.h"
#include "functions.h"
#include "town.h"
#include "date_func.h"
#include "debug.h"
#include "company_func.h"
#include "company_base.h"
#include "signal_func.h"

#include "table/strings.h"

CommandProc CmdBuildRailroadTrack;
CommandProc CmdRemoveRailroadTrack;
CommandProc CmdBuildSingleRail;
CommandProc CmdRemoveSingleRail;

CommandProc CmdLandscapeClear;

CommandProc CmdBuildBridge;

CommandProc CmdBuildRailStation;
CommandProc CmdRemoveFromRailStation;
CommandProc CmdConvertRail;

CommandProc CmdBuildSingleSignal;
CommandProc CmdRemoveSingleSignal;

CommandProc CmdTerraformLand;

CommandProc CmdPurchaseLandArea;
CommandProc CmdSellLandArea;

CommandProc CmdBuildTunnel;

CommandProc CmdBuildTrainDepot;
CommandProc CmdBuildRailWaypoint;
CommandProc CmdRenameWaypoint;
CommandProc CmdRemoveFromRailWaypoint;

CommandProc CmdBuildRoadStop;
CommandProc CmdRemoveRoadStop;

CommandProc CmdBuildLongRoad;
CommandProc CmdRemoveLongRoad;
CommandProc CmdBuildRoad;

CommandProc CmdBuildRoadDepot;

CommandProc CmdBuildAirport;

CommandProc CmdBuildDock;

CommandProc CmdBuildShipDepot;

CommandProc CmdBuildBuoy;

CommandProc CmdPlantTree;

CommandProc CmdBuildRailVehicle;
CommandProc CmdMoveRailVehicle;

CommandProc CmdSellRailWagon;

CommandProc CmdSendTrainToDepot;
CommandProc CmdForceTrainProceed;
CommandProc CmdReverseTrainDirection;

CommandProc CmdModifyOrder;
CommandProc CmdSkipToOrder;
CommandProc CmdDeleteOrder;
CommandProc CmdInsertOrder;
CommandProc CmdChangeServiceInt;
CommandProc CmdRestoreOrderIndex;

CommandProc CmdBuildIndustry;

CommandProc CmdBuildCompanyHQ;
CommandProc CmdSetCompanyManagerFace;
CommandProc CmdSetCompanyColour;

CommandProc CmdIncreaseLoan;
CommandProc CmdDecreaseLoan;

CommandProc CmdWantEnginePreview;

CommandProc CmdRenameVehicle;
CommandProc CmdRenameEngine;

CommandProc CmdRenameCompany;
CommandProc CmdRenamePresident;

CommandProc CmdRenameStation;

CommandProc CmdSellAircraft;
CommandProc CmdBuildAircraft;
CommandProc CmdSendAircraftToHangar;
CommandProc CmdRefitAircraft;

CommandProc CmdPlaceSign;
CommandProc CmdRenameSign;

CommandProc CmdBuildRoadVeh;
CommandProc CmdSellRoadVeh;
CommandProc CmdSendRoadVehToDepot;
CommandProc CmdTurnRoadVeh;
CommandProc CmdRefitRoadVeh;

CommandProc CmdPause;

CommandProc CmdBuyShareInCompany;
CommandProc CmdSellShareInCompany;
CommandProc CmdBuyCompany;

CommandProc CmdFoundTown;

CommandProc CmdRenameTown;
CommandProc CmdDoTownAction;

CommandProc CmdChangeSetting;
CommandProc CmdChangeCompanySetting;

CommandProc CmdSellShip;
CommandProc CmdBuildShip;
CommandProc CmdSendShipToDepot;
CommandProc CmdRefitShip;

CommandProc CmdOrderRefit;
CommandProc CmdCloneOrder;

CommandProc CmdClearArea;

CommandProc CmdGiveMoney;
CommandProc CmdMoneyCheat;
CommandProc CmdBuildCanal;
CommandProc CmdBuildLock;

CommandProc CmdCompanyCtrl;

CommandProc CmdLevelLand;

CommandProc CmdRefitRailVehicle;

CommandProc CmdBuildSignalTrack;
CommandProc CmdRemoveSignalTrack;

CommandProc CmdSetAutoReplace;

CommandProc CmdCloneVehicle;
CommandProc CmdStartStopVehicle;
CommandProc CmdMassStartStopVehicle;
CommandProc CmdAutoreplaceVehicle;
CommandProc CmdDepotSellAllVehicles;
CommandProc CmdDepotMassAutoReplace;

CommandProc CmdCreateGroup;
CommandProc CmdRenameGroup;
CommandProc CmdDeleteGroup;
CommandProc CmdAddVehicleGroup;
CommandProc CmdAddSharedVehicleGroup;
CommandProc CmdRemoveAllVehiclesGroup;
CommandProc CmdSetGroupReplaceProtection;

CommandProc CmdMoveOrder;
CommandProc CmdChangeTimetable;
CommandProc CmdSetVehicleOnTime;
CommandProc CmdAutofillTimetable;
CommandProc CmdSetTimetableStart;

<<<<<<< HEAD
CommandProc CmdInsertSignalInstruction;
CommandProc CmdModifySignalInstruction;
CommandProc CmdRemoveSignalInstruction;
=======
#define DEF_CMD(proc, flags) {proc, #proc, flags}
>>>>>>> 87097a8f

/**
 * The master command table
 *
 * This table contains all possible CommandProc functions with
 * the flags which belongs to it. The indices are the same
 * as the value from the CMD_* enums.
 */
static const Command _command_proc_table[] = {
<<<<<<< HEAD
	{CmdBuildRailroadTrack,   CMD_NO_WATER | CMD_AUTO}, // CMD_BUILD_RAILROAD_TRACK
	{CmdRemoveRailroadTrack,                 CMD_AUTO}, // CMD_REMOVE_RAILROAD_TRACK
	{CmdBuildSingleRail,      CMD_NO_WATER | CMD_AUTO}, // CMD_BUILD_SINGLE_RAIL
	{CmdRemoveSingleRail,                    CMD_AUTO}, // CMD_REMOVE_SINGLE_RAIL
	{CmdLandscapeClear,                             0}, // CMD_LANDSCAPE_CLEAR
	{CmdBuildBridge,                         CMD_AUTO}, // CMD_BUILD_BRIDGE
	{CmdBuildRailStation,     CMD_NO_WATER | CMD_AUTO}, // CMD_BUILD_RAIL_STATION
	{CmdBuildTrainDepot,      CMD_NO_WATER | CMD_AUTO}, // CMD_BUILD_TRAIN_DEPOT
	{CmdBuildSingleSignal,                   CMD_AUTO}, // CMD_BUILD_SIGNALS
	{CmdRemoveSingleSignal,                  CMD_AUTO}, // CMD_REMOVE_SIGNALS
	{CmdTerraformLand,       CMD_ALL_TILES | CMD_AUTO}, // CMD_TERRAFORM_LAND
	{CmdPurchaseLandArea,     CMD_NO_WATER | CMD_AUTO}, // CMD_PURCHASE_LAND_AREA
	{CmdSellLandArea,                               0}, // CMD_SELL_LAND_AREA
	{CmdBuildTunnel,                         CMD_AUTO}, // CMD_BUILD_TUNNEL
	{CmdRemoveFromRailStation,                      0}, // CMD_REMOVE_FROM_RAIL_STATION
	{CmdConvertRail,                                0}, // CMD_CONVERT_RAILD
	{CmdBuildRailWaypoint,                          0}, // CMD_BUILD_RAIL_WAYPOINT
	{CmdRenameWaypoint,                             0}, // CMD_RENAME_WAYPOINT
	{CmdRemoveFromRailWaypoint,                     0}, // CMD_REMOVE_FROM_RAIL_WAYPOINT

	{CmdBuildRoadStop,        CMD_NO_WATER | CMD_AUTO}, // CMD_BUILD_ROAD_STOP
	{CmdRemoveRoadStop,                             0}, // CMD_REMOVE_ROAD_STOP
	{CmdBuildLongRoad,        CMD_NO_WATER | CMD_AUTO}, // CMD_BUILD_LONG_ROAD
	{CmdRemoveLongRoad,        CMD_NO_TEST | CMD_AUTO}, // CMD_REMOVE_LONG_ROAD; towns may disallow removing road bits (as they are connected) in test, but in exec they're removed and thus removing is allowed.
	{CmdBuildRoad,            CMD_NO_WATER | CMD_AUTO}, // CMD_BUILD_ROAD
	{CmdBuildRoadDepot,       CMD_NO_WATER | CMD_AUTO}, // CMD_BUILD_ROAD_DEPOT

	{CmdBuildAirport,         CMD_NO_WATER | CMD_AUTO}, // CMD_BUILD_AIRPORT
	{CmdBuildDock,                           CMD_AUTO}, // CMD_BUILD_DOCK
	{CmdBuildShipDepot,                      CMD_AUTO}, // CMD_BUILD_SHIP_DEPOT
	{CmdBuildBuoy,                           CMD_AUTO}, // CMD_BUILD_BUOY
	{CmdPlantTree,                           CMD_AUTO}, // CMD_PLANT_TREE
	{CmdBuildRailVehicle,                           0}, // CMD_BUILD_RAIL_VEHICLE
	{CmdMoveRailVehicle,                            0}, // CMD_MOVE_RAIL_VEHICLE

	{CmdSellRailWagon,                              0}, // CMD_SELL_RAIL_WAGON
	{CmdSendTrainToDepot,                           0}, // CMD_SEND_TRAIN_TO_DEPOT
	{CmdForceTrainProceed,                          0}, // CMD_FORCE_TRAIN_PROCEED
	{CmdReverseTrainDirection,                      0}, // CMD_REVERSE_TRAIN_DIRECTION

	{CmdModifyOrder,                                0}, // CMD_MODIFY_ORDER
	{CmdSkipToOrder,                                0}, // CMD_SKIP_TO_ORDER
	{CmdDeleteOrder,                                0}, // CMD_DELETE_ORDER
	{CmdInsertOrder,                                0}, // CMD_INSERT_ORDER

	{CmdChangeServiceInt,                           0}, // CMD_CHANGE_SERVICE_INT

	{CmdBuildIndustry,                              0}, // CMD_BUILD_INDUSTRY
	{CmdBuildCompanyHQ,       CMD_NO_WATER | CMD_AUTO}, // CMD_BUILD_COMPANY_HQ
	{CmdSetCompanyManagerFace,                      0}, // CMD_SET_COMPANY_MANAGER_FACE
	{CmdSetCompanyColour,                           0}, // CMD_SET_COMPANY_COLOUR

	{CmdIncreaseLoan,                               0}, // CMD_INCREASE_LOAN
	{CmdDecreaseLoan,                               0}, // CMD_DECREASE_LOAN

	{CmdWantEnginePreview,                          0}, // CMD_WANT_ENGINE_PREVIEW

	{CmdRenameVehicle,                              0}, // CMD_RENAME_VEHICLE
	{CmdRenameEngine,                               0}, // CMD_RENAME_ENGINE

	{CmdRenameCompany,                              0}, // CMD_RENAME_COMPANY
	{CmdRenamePresident,                            0}, // CMD_RENAME_PRESIDENT

	{CmdRenameStation,                              0}, // CMD_RENAME_STATION

	{CmdSellAircraft,                               0}, // CMD_SELL_AIRCRAFT

	{CmdBuildAircraft,                              0}, // CMD_BUILD_AIRCRAFT
	{CmdSendAircraftToHangar,                       0}, // CMD_SEND_AIRCRAFT_TO_HANGAR
	{CmdRefitAircraft,                              0}, // CMD_REFIT_AIRCRAFT

	{CmdPlaceSign,                                  0}, // CMD_PLACE_SIGN
	{CmdRenameSign,                                 0}, // CMD_RENAME_SIGN

	{CmdBuildRoadVeh,                               0}, // CMD_BUILD_ROAD_VEH
	{CmdSellRoadVeh,                                0}, // CMD_SELL_ROAD_VEH
	{CmdSendRoadVehToDepot,                         0}, // CMD_SEND_ROADVEH_TO_DEPOT
	{CmdTurnRoadVeh,                                0}, // CMD_TURN_ROADVEH
	{CmdRefitRoadVeh,                               0}, // CMD_REFIT_ROAD_VEH

	{CmdPause,                             CMD_SERVER}, // CMD_PAUSE

	{CmdBuyShareInCompany,                          0}, // CMD_BUY_SHARE_IN_COMPANY
	{CmdSellShareInCompany,                         0}, // CMD_SELL_SHARE_IN_COMPANY
	{CmdBuyCompany,                                 0}, // CMD_BUY_COMANY

	{CmdFoundTown,                        CMD_NO_TEST}, // CMD_FOUND_TOWN; founding random town can fail only in exec run
	{CmdRenameTown,                        CMD_SERVER}, // CMD_RENAME_TOWN
	{CmdDoTownAction,                               0}, // CMD_DO_TOWN_ACTION

	{CmdSellShip,                                   0}, // CMD_SELL_SHIP
	{CmdBuildShip,                                  0}, // CMD_BUILD_SHIP
	{CmdSendShipToDepot,                            0}, // CMD_SEND_SHIP_TO_DEPOT
	{CmdRefitShip,                                  0}, // CMD_REFIT_SHIP

	{CmdOrderRefit,                                 0}, // CMD_ORDER_REFIT
	{CmdCloneOrder,                                 0}, // CMD_CLONE_ORDER

	{CmdClearArea,                        CMD_NO_TEST}, // CMD_CLEAR_AREA; destroying multi-tile houses makes town rating differ between test and execution

	{CmdMoneyCheat,                       CMD_OFFLINE}, // CMD_MONEY_CHEAT
	{CmdBuildCanal,                          CMD_AUTO}, // CMD_BUILD_CANAL
	{CmdCompanyCtrl,                    CMD_SPECTATOR}, // CMD_COMPANY_CTRL

	{CmdLevelLand, CMD_ALL_TILES | CMD_NO_TEST | CMD_AUTO}, // CMD_LEVEL_LAND; test run might clear tiles multiple times, in execution that only happens once

	{CmdRefitRailVehicle,                           0}, // CMD_REFIT_RAIL_VEHICLE
	{CmdRestoreOrderIndex,                          0}, // CMD_RESTORE_ORDER_INDEX
	{CmdBuildLock,                           CMD_AUTO}, // CMD_BUILD_LOCK

	{CmdBuildSignalTrack,                    CMD_AUTO}, // CMD_BUILD_SIGNAL_TRACK
	{CmdRemoveSignalTrack,                   CMD_AUTO}, // CMD_REMOVE_SIGNAL_TRACK

	{CmdGiveMoney,                                  0}, // CMD_GIVE_MONEY
	{CmdChangeSetting,                     CMD_SERVER}, // CMD_CHANGE_SETTING
	{CmdChangeCompanySetting,                       0}, // CMD_CHANGE_COMPANY_SETTING
	{CmdSetAutoReplace,                             0}, // CMD_SET_AUTOREPLACE
	{CmdCloneVehicle,                     CMD_NO_TEST}, // CMD_CLONE_VEHICLE; NewGRF callbacks influence building and refitting making it impossible to correctly estimate the cost
	{CmdStartStopVehicle,                           0}, // CMD_START_STOP_VEHICLE
	{CmdMassStartStopVehicle,                       0}, // CMD_MASS_START_STOP
	{CmdAutoreplaceVehicle,                         0}, // CMD_AUTOREPLACE_VEHICLE
	{CmdDepotSellAllVehicles,                       0}, // CMD_DEPOT_SELL_ALL_VEHICLES
	{CmdDepotMassAutoReplace,                       0}, // CMD_DEPOT_MASS_AUTOREPLACE
	{CmdCreateGroup,                                0}, // CMD_CREATE_GROUP
	{CmdDeleteGroup,                                0}, // CMD_DELETE_GROUP
	{CmdRenameGroup,                                0}, // CMD_RENAME_GROUP
	{CmdAddVehicleGroup,                            0}, // CMD_ADD_VEHICLE_GROUP
	{CmdAddSharedVehicleGroup,                      0}, // CMD_ADD_SHARE_VEHICLE_GROUP
	{CmdRemoveAllVehiclesGroup,                     0}, // CMD_REMOVE_ALL_VEHICLES_GROUP
	{CmdSetGroupReplaceProtection,                  0}, // CMD_SET_GROUP_REPLACE_PROTECTION
	{CmdMoveOrder,                                  0}, // CMD_MOVE_ORDER
	{CmdChangeTimetable,                            0}, // CMD_CHANGE_TIMETABLE
	{CmdSetVehicleOnTime,                           0}, // CMD_SET_VEHICLE_ON_TIME
	{CmdAutofillTimetable,                          0}, // CMD_AUTOFILL_TIMETABLE
	{CmdSetTimetableStart,                          0}, // CMD_SET_TIMETABLE_START
	
	{CmdInsertSignalInstruction,                    0}, // CMD_INSERT_SIGNAL_INSTRUCTION
	{CmdModifySignalInstruction,                    0}, // CMD_MODIFY_SIGNAL_INSTRUCTION
	{CmdRemoveSignalInstruction,                    0}, // CMD_REMOVE_SIGNAL_INSTRUCTION
=======
	DEF_CMD(CmdBuildRailroadTrack,       CMD_NO_WATER | CMD_AUTO), // CMD_BUILD_RAILROAD_TRACK
	DEF_CMD(CmdRemoveRailroadTrack,                     CMD_AUTO), // CMD_REMOVE_RAILROAD_TRACK
	DEF_CMD(CmdBuildSingleRail,          CMD_NO_WATER | CMD_AUTO), // CMD_BUILD_SINGLE_RAIL
	DEF_CMD(CmdRemoveSingleRail,                        CMD_AUTO), // CMD_REMOVE_SINGLE_RAIL
	DEF_CMD(CmdLandscapeClear,                                 0), // CMD_LANDSCAPE_CLEAR
	DEF_CMD(CmdBuildBridge,                             CMD_AUTO), // CMD_BUILD_BRIDGE
	DEF_CMD(CmdBuildRailStation,         CMD_NO_WATER | CMD_AUTO), // CMD_BUILD_RAIL_STATION
	DEF_CMD(CmdBuildTrainDepot,          CMD_NO_WATER | CMD_AUTO), // CMD_BUILD_TRAIN_DEPOT
	DEF_CMD(CmdBuildSingleSignal,                       CMD_AUTO), // CMD_BUILD_SIGNALS
	DEF_CMD(CmdRemoveSingleSignal,                      CMD_AUTO), // CMD_REMOVE_SIGNALS
	DEF_CMD(CmdTerraformLand,           CMD_ALL_TILES | CMD_AUTO), // CMD_TERRAFORM_LAND
	DEF_CMD(CmdPurchaseLandArea,         CMD_NO_WATER | CMD_AUTO), // CMD_PURCHASE_LAND_AREA
	DEF_CMD(CmdSellLandArea,                                   0), // CMD_SELL_LAND_AREA
	DEF_CMD(CmdBuildTunnel,                             CMD_AUTO), // CMD_BUILD_TUNNEL
	DEF_CMD(CmdRemoveFromRailStation,                          0), // CMD_REMOVE_FROM_RAIL_STATION
	DEF_CMD(CmdConvertRail,                                    0), // CMD_CONVERT_RAILD
	DEF_CMD(CmdBuildRailWaypoint,                              0), // CMD_BUILD_RAIL_WAYPOINT
	DEF_CMD(CmdRenameWaypoint,                                 0), // CMD_RENAME_WAYPOINT
	DEF_CMD(CmdRemoveFromRailWaypoint,                         0), // CMD_REMOVE_FROM_RAIL_WAYPOINT

	DEF_CMD(CmdBuildRoadStop,            CMD_NO_WATER | CMD_AUTO), // CMD_BUILD_ROAD_STOP
	DEF_CMD(CmdRemoveRoadStop,                                 0), // CMD_REMOVE_ROAD_STOP
	DEF_CMD(CmdBuildLongRoad,            CMD_NO_WATER | CMD_AUTO), // CMD_BUILD_LONG_ROAD
	DEF_CMD(CmdRemoveLongRoad,            CMD_NO_TEST | CMD_AUTO), // CMD_REMOVE_LONG_ROAD; towns may disallow removing road bits (as they are connected) in test, but in exec they're removed and thus removing is allowed.
	DEF_CMD(CmdBuildRoad,                CMD_NO_WATER | CMD_AUTO), // CMD_BUILD_ROAD
	DEF_CMD(CmdBuildRoadDepot,           CMD_NO_WATER | CMD_AUTO), // CMD_BUILD_ROAD_DEPOT

	DEF_CMD(CmdBuildAirport,             CMD_NO_WATER | CMD_AUTO), // CMD_BUILD_AIRPORT
	DEF_CMD(CmdBuildDock,                               CMD_AUTO), // CMD_BUILD_DOCK
	DEF_CMD(CmdBuildShipDepot,                          CMD_AUTO), // CMD_BUILD_SHIP_DEPOT
	DEF_CMD(CmdBuildBuoy,                               CMD_AUTO), // CMD_BUILD_BUOY
	DEF_CMD(CmdPlantTree,                               CMD_AUTO), // CMD_PLANT_TREE
	DEF_CMD(CmdBuildRailVehicle,                               0), // CMD_BUILD_RAIL_VEHICLE
	DEF_CMD(CmdMoveRailVehicle,                                0), // CMD_MOVE_RAIL_VEHICLE

	DEF_CMD(CmdSellRailWagon,                                  0), // CMD_SELL_RAIL_WAGON
	DEF_CMD(CmdSendTrainToDepot,                               0), // CMD_SEND_TRAIN_TO_DEPOT
	DEF_CMD(CmdForceTrainProceed,                              0), // CMD_FORCE_TRAIN_PROCEED
	DEF_CMD(CmdReverseTrainDirection,                          0), // CMD_REVERSE_TRAIN_DIRECTION

	DEF_CMD(CmdModifyOrder,                                    0), // CMD_MODIFY_ORDER
	DEF_CMD(CmdSkipToOrder,                                    0), // CMD_SKIP_TO_ORDER
	DEF_CMD(CmdDeleteOrder,                                    0), // CMD_DELETE_ORDER
	DEF_CMD(CmdInsertOrder,                                    0), // CMD_INSERT_ORDER

	DEF_CMD(CmdChangeServiceInt,                               0), // CMD_CHANGE_SERVICE_INT

	DEF_CMD(CmdBuildIndustry,                                  0), // CMD_BUILD_INDUSTRY
	DEF_CMD(CmdBuildCompanyHQ,           CMD_NO_WATER | CMD_AUTO), // CMD_BUILD_COMPANY_HQ
	DEF_CMD(CmdSetCompanyManagerFace,                          0), // CMD_SET_COMPANY_MANAGER_FACE
	DEF_CMD(CmdSetCompanyColour,                               0), // CMD_SET_COMPANY_COLOUR

	DEF_CMD(CmdIncreaseLoan,                                   0), // CMD_INCREASE_LOAN
	DEF_CMD(CmdDecreaseLoan,                                   0), // CMD_DECREASE_LOAN

	DEF_CMD(CmdWantEnginePreview,                              0), // CMD_WANT_ENGINE_PREVIEW

	DEF_CMD(CmdRenameVehicle,                                  0), // CMD_RENAME_VEHICLE
	DEF_CMD(CmdRenameEngine,                                   0), // CMD_RENAME_ENGINE

	DEF_CMD(CmdRenameCompany,                                  0), // CMD_RENAME_COMPANY
	DEF_CMD(CmdRenamePresident,                                0), // CMD_RENAME_PRESIDENT

	DEF_CMD(CmdRenameStation,                                  0), // CMD_RENAME_STATION

	DEF_CMD(CmdSellAircraft,                                   0), // CMD_SELL_AIRCRAFT

	DEF_CMD(CmdBuildAircraft,                                  0), // CMD_BUILD_AIRCRAFT
	DEF_CMD(CmdSendAircraftToHangar,                           0), // CMD_SEND_AIRCRAFT_TO_HANGAR
	DEF_CMD(CmdRefitAircraft,                                  0), // CMD_REFIT_AIRCRAFT

	DEF_CMD(CmdPlaceSign,                                      0), // CMD_PLACE_SIGN
	DEF_CMD(CmdRenameSign,                                     0), // CMD_RENAME_SIGN

	DEF_CMD(CmdBuildRoadVeh,                                   0), // CMD_BUILD_ROAD_VEH
	DEF_CMD(CmdSellRoadVeh,                                    0), // CMD_SELL_ROAD_VEH
	DEF_CMD(CmdSendRoadVehToDepot,                             0), // CMD_SEND_ROADVEH_TO_DEPOT
	DEF_CMD(CmdTurnRoadVeh,                                    0), // CMD_TURN_ROADVEH
	DEF_CMD(CmdRefitRoadVeh,                                   0), // CMD_REFIT_ROAD_VEH

	DEF_CMD(CmdPause,                                 CMD_SERVER), // CMD_PAUSE

	DEF_CMD(CmdBuyShareInCompany,                              0), // CMD_BUY_SHARE_IN_COMPANY
	DEF_CMD(CmdSellShareInCompany,                             0), // CMD_SELL_SHARE_IN_COMPANY
	DEF_CMD(CmdBuyCompany,                                     0), // CMD_BUY_COMANY

	DEF_CMD(CmdFoundTown,                            CMD_NO_TEST), // CMD_FOUND_TOWN; founding random town can fail only in exec run
	DEF_CMD(CmdRenameTown,                            CMD_SERVER), // CMD_RENAME_TOWN
	DEF_CMD(CmdDoTownAction,                                   0), // CMD_DO_TOWN_ACTION

	DEF_CMD(CmdSellShip,                                       0), // CMD_SELL_SHIP
	DEF_CMD(CmdBuildShip,                                      0), // CMD_BUILD_SHIP
	DEF_CMD(CmdSendShipToDepot,                                0), // CMD_SEND_SHIP_TO_DEPOT
	DEF_CMD(CmdRefitShip,                                      0), // CMD_REFIT_SHIP

	DEF_CMD(CmdOrderRefit,                                     0), // CMD_ORDER_REFIT
	DEF_CMD(CmdCloneOrder,                                     0), // CMD_CLONE_ORDER

	DEF_CMD(CmdClearArea,                            CMD_NO_TEST), // CMD_CLEAR_AREA; destroying multi-tile houses makes town rating differ between test and execution

	DEF_CMD(CmdMoneyCheat,                           CMD_OFFLINE), // CMD_MONEY_CHEAT
	DEF_CMD(CmdBuildCanal,                              CMD_AUTO), // CMD_BUILD_CANAL
	DEF_CMD(CmdCompanyCtrl,                        CMD_SPECTATOR), // CMD_COMPANY_CTRL

	DEF_CMD(CmdLevelLand, CMD_ALL_TILES | CMD_NO_TEST | CMD_AUTO), // CMD_LEVEL_LAND; test run might clear tiles multiple times, in execution that only happens once

	DEF_CMD(CmdRefitRailVehicle,                               0), // CMD_REFIT_RAIL_VEHICLE
	DEF_CMD(CmdRestoreOrderIndex,                              0), // CMD_RESTORE_ORDER_INDEX
	DEF_CMD(CmdBuildLock,                               CMD_AUTO), // CMD_BUILD_LOCK

	DEF_CMD(CmdBuildSignalTrack,                        CMD_AUTO), // CMD_BUILD_SIGNAL_TRACK
	DEF_CMD(CmdRemoveSignalTrack,                       CMD_AUTO), // CMD_REMOVE_SIGNAL_TRACK

	DEF_CMD(CmdGiveMoney,                                      0), // CMD_GIVE_MONEY
	DEF_CMD(CmdChangeSetting,                         CMD_SERVER), // CMD_CHANGE_SETTING
	DEF_CMD(CmdChangeCompanySetting,                           0), // CMD_CHANGE_COMPANY_SETTING
	DEF_CMD(CmdSetAutoReplace,                                 0), // CMD_SET_AUTOREPLACE
	DEF_CMD(CmdCloneVehicle,                         CMD_NO_TEST), // CMD_CLONE_VEHICLE; NewGRF callbacks influence building and refitting making it impossible to correctly estimate the cost
	DEF_CMD(CmdStartStopVehicle,                               0), // CMD_START_STOP_VEHICLE
	DEF_CMD(CmdMassStartStopVehicle,                           0), // CMD_MASS_START_STOP
	DEF_CMD(CmdAutoreplaceVehicle,                             0), // CMD_AUTOREPLACE_VEHICLE
	DEF_CMD(CmdDepotSellAllVehicles,                           0), // CMD_DEPOT_SELL_ALL_VEHICLES
	DEF_CMD(CmdDepotMassAutoReplace,                           0), // CMD_DEPOT_MASS_AUTOREPLACE
	DEF_CMD(CmdCreateGroup,                                    0), // CMD_CREATE_GROUP
	DEF_CMD(CmdDeleteGroup,                                    0), // CMD_DELETE_GROUP
	DEF_CMD(CmdRenameGroup,                                    0), // CMD_RENAME_GROUP
	DEF_CMD(CmdAddVehicleGroup,                                0), // CMD_ADD_VEHICLE_GROUP
	DEF_CMD(CmdAddSharedVehicleGroup,                          0), // CMD_ADD_SHARE_VEHICLE_GROUP
	DEF_CMD(CmdRemoveAllVehiclesGroup,                         0), // CMD_REMOVE_ALL_VEHICLES_GROUP
	DEF_CMD(CmdSetGroupReplaceProtection,                      0), // CMD_SET_GROUP_REPLACE_PROTECTION
	DEF_CMD(CmdMoveOrder,                                      0), // CMD_MOVE_ORDER
	DEF_CMD(CmdChangeTimetable,                                0), // CMD_CHANGE_TIMETABLE
	DEF_CMD(CmdSetVehicleOnTime,                               0), // CMD_SET_VEHICLE_ON_TIME
	DEF_CMD(CmdAutofillTimetable,                              0), // CMD_AUTOFILL_TIMETABLE
	DEF_CMD(CmdSetTimetableStart,                              0), // CMD_SET_TIMETABLE_START
>>>>>>> 87097a8f
};

/*!
 * This function range-checks a cmd, and checks if the cmd is not NULL
 *
 * @param cmd The integervalue of a command
 * @return true if the command is valid (and got a CommandProc function)
 */
bool IsValidCommand(uint32 cmd)
{
	cmd &= CMD_ID_MASK;

	return
		cmd < lengthof(_command_proc_table) &&
		_command_proc_table[cmd].proc != NULL;
}

/*!
 * This function mask the parameter with CMD_ID_MASK and returns
 * the flags which belongs to the given command.
 *
 * @param cmd The integer value of the command
 * @return The flags for this command
 */
byte GetCommandFlags(uint32 cmd)
{
	assert(IsValidCommand(cmd));

	return _command_proc_table[cmd & CMD_ID_MASK].flags;
}

/*!
 * This function mask the parameter with CMD_ID_MASK and returns
 * the name which belongs to the given command.
 *
 * @param cmd The integer value of the command
 * @return The name for this command
 */
const char *GetCommandName(uint32 cmd)
{
	assert(IsValidCommand(cmd));

	return _command_proc_table[cmd & CMD_ID_MASK].name;
}

static int _docommand_recursive = 0;

/**
 * Shorthand for calling the long DoCommand with a container.
 *
 * @param container Container with (almost) all information
 * @param flags Flags for the command and how to execute the command
 * @see CommandProc
 * @return the cost
 */
CommandCost DoCommand(const CommandContainer *container, DoCommandFlag flags)
{
	return DoCommand(container->tile, container->p1, container->p2, flags, container->cmd & CMD_ID_MASK, container->text);
}

/*!
 * This function executes a given command with the parameters from the #CommandProc parameter list.
 * Depending on the flags parameter it execute or test a command.
 *
 * @param tile The tile to apply the command on (for the #CommandProc)
 * @param p1 Additional data for the command (for the #CommandProc)
 * @param p2 Additional data for the command (for the #CommandProc)
 * @param flags Flags for the command and how to execute the command
 * @param cmd The command-id to execute (a value of the CMD_* enums)
 * @param text The text to pass
 * @see CommandProc
 * @return the cost
 */
CommandCost DoCommand(TileIndex tile, uint32 p1, uint32 p2, DoCommandFlag flags, uint32 cmd, const char *text)
{
	CommandCost res;

	/* Do not even think about executing out-of-bounds tile-commands */
	if (tile != 0 && (tile >= MapSize() || (!IsValidTile(tile) && (flags & DC_ALL_TILES) == 0))) return CMD_ERROR;

	/* Chop of any CMD_MSG or other flags; we don't need those here */
	CommandProc *proc = _command_proc_table[cmd & CMD_ID_MASK].proc;

	_docommand_recursive++;

	/* only execute the test call if it's toplevel, or we're not execing. */
	if (_docommand_recursive == 1 || !(flags & DC_EXEC) ) {
		SetTownRatingTestMode(true);
		res = proc(tile, flags & ~DC_EXEC, p1, p2, text);
		SetTownRatingTestMode(false);
		if (res.Failed()) {
			goto error;
		}

		if (_docommand_recursive == 1 &&
				!(flags & DC_QUERY_COST) &&
				!(flags & DC_BANKRUPT) &&
				!CheckCompanyHasMoney(res)) { // CheckCompanyHasMoney() modifies 'res' to an error if it fails.
			goto error;
		}

		if (!(flags & DC_EXEC)) {
			_docommand_recursive--;
			return res;
		}
	}

	/* Execute the command here. All cost-relevant functions set the expenses type
	 * themselves to the cost object at some point */
	res = proc(tile, flags, p1, p2, text);
	if (res.Failed()) {
error:
		_docommand_recursive--;
		return res;
	}

	/* if toplevel, subtract the money. */
	if (--_docommand_recursive == 0 && !(flags & DC_BANKRUPT)) {
		SubtractMoneyFromCompany(res);
	}

	return res;
}

/*!
 * This functions returns the money which can be used to execute a command.
 * This is either the money of the current company or INT64_MAX if there
 * is no such a company "at the moment" like the server itself.
 *
 * @return The available money of a company or INT64_MAX
 */
Money GetAvailableMoneyForCommand()
{
	CompanyID company = _current_company;
	if (!Company::IsValidID(company)) return INT64_MAX;
	return Company::Get(company)->money;
}

/**
 * Shortcut for the long DoCommandP when having a container with the data.
 * @param container the container with information.
 * @param my_cmd indicator if the command is from a company or server (to display error messages for a user)
 * @return true if the command succeeded, else false
 */
bool DoCommandP(const CommandContainer *container, bool my_cmd)
{
	return DoCommandP(container->tile, container->p1, container->p2, container->cmd, container->callback, container->text, my_cmd);
}

/*!
 * Toplevel network safe docommand function for the current company. Must not be called recursively.
 * The callback is called when the command succeeded or failed. The parameters
 * \a tile, \a p1, and \a p2 are from the #CommandProc function. The parameter \a cmd is the command to execute.
 * The parameter \a my_cmd is used to indicate if the command is from a company or the server.
 *
 * @param tile The tile to perform a command on (see #CommandProc)
 * @param p1 Additional data for the command (see #CommandProc)
 * @param p2 Additional data for the command (see #CommandProc)
 * @param cmd The command to execute (a CMD_* value)
 * @param callback A callback function to call after the command is finished
 * @param text The text to pass
 * @param my_cmd indicator if the command is from a company or server (to display error messages for a user)
 * @return \c true if the command succeeded, else \c false.
 */
bool DoCommandP(TileIndex tile, uint32 p1, uint32 p2, uint32 cmd, CommandCallback *callback, const char *text, bool my_cmd)
{
	/* Cost estimation is generally only done when the
	 * local user presses shift while doing somthing.
	 * However, in case of incoming network commands,
	 * map generation of the pause button we do want
	 * to execute. */
	bool estimate_only = _shift_pressed && IsLocalCompany() &&
			!IsGeneratingWorld() &&
			!(cmd & CMD_NETWORK_COMMAND) &&
			(cmd & CMD_ID_MASK) != CMD_PAUSE;

	/* We're only sending the command, so don't do
	 * fancy things for 'success'. */
	bool only_sending = _networking && !(cmd & CMD_NETWORK_COMMAND);

	/* Where to show the message? */
	int x = TileX(tile) * TILE_SIZE;
	int y = TileY(tile) * TILE_SIZE;

	CommandCost res = DoCommandPInternal(tile, p1, p2, cmd, callback, text, my_cmd, estimate_only);
	if (res.Failed()) {
		/* Only show the error when it's for us. */
		StringID error_part1 = GB(cmd, 16, 16);
		if (estimate_only || (IsLocalCompany() && error_part1 != 0 && my_cmd)) {
			ShowErrorMessage(error_part1, res.GetErrorMessage(), WL_INFO, x, y);
		}
	} else if (estimate_only) {
		ShowEstimatedCostOrIncome(res.GetCost(), x, y);
	} else if (!only_sending && res.GetCost() != 0 && tile != 0 && IsLocalCompany() && _game_mode != GM_EDITOR) {
		/* Only show the cost animation when we did actually
		 * execute the command, i.e. we're not sending it to
		 * the server, when it has cost the local company
		 * something. Furthermore in the editor there is no
		 * concept of cost, so don't show it there either. */
		ShowCostOrIncomeAnimation(x, y, GetSlopeZ(x, y), res.GetCost());
	}

	if (!estimate_only && !only_sending && callback != NULL) {
		callback(res, tile, p1, p2);
	}

	return res.Succeeded();
}


/**
 * Helper to deduplicate the code for returning.
 * @param cmd   the command cost to return.
 * @param clear whether to keep the storage changes or not.
 */
#define return_dcpi(cmd, clear) { _docommand_recursive = 0; ClearStorageChanges(clear); return cmd; }

/*!
 * Helper function for the toplevel network safe docommand function for the current company.
 *
 * @param tile The tile to perform a command on (see #CommandProc)
 * @param p1 Additional data for the command (see #CommandProc)
 * @param p2 Additional data for the command (see #CommandProc)
 * @param cmd The command to execute (a CMD_* value)
 * @param callback A callback function to call after the command is finished
 * @param text The text to pass
 * @param my_cmd indicator if the command is from a company or server (to display error messages for a user)
 * @param estimate_only whether to give only the estimate or also execute the command
 * @return the command cost of this function.
 */
CommandCost DoCommandPInternal(TileIndex tile, uint32 p1, uint32 p2, uint32 cmd, CommandCallback *callback, const char *text, bool my_cmd, bool estimate_only)
{
	/* Prevent recursion; it gives a mess over the network */
	assert(_docommand_recursive == 0);
	_docommand_recursive = 1;

	/* Reset the state. */
	_additional_cash_required = 0;

	/* Get pointer to command handler */
	byte cmd_id = cmd & CMD_ID_MASK;
	assert(cmd_id < lengthof(_command_proc_table));

	CommandProc *proc = _command_proc_table[cmd_id].proc;
	/* Shouldn't happen, but you never know when someone adds
	 * NULLs to the _command_proc_table. */
	assert(proc != NULL);

	/* Command flags are used internally */
	uint cmd_flags = GetCommandFlags(cmd);
	/* Flags get send to the DoCommand */
	DoCommandFlag flags = CommandFlagsToDCFlags(cmd_flags);

	/* Do not even think about executing out-of-bounds tile-commands */
	if (tile != 0 && (tile >= MapSize() || (!IsValidTile(tile) && (cmd_flags & CMD_ALL_TILES) == 0))) return_dcpi(CMD_ERROR, false);

	/* Always execute server and spectator commands as spectator */
	if (cmd_flags & (CMD_SPECTATOR | CMD_SERVER)) _current_company = COMPANY_SPECTATOR;

	CompanyID old_company = _current_company;

	/* If the company isn't valid it may only do server command or start a new company!
	 * The server will ditch any server commands a client sends to it, so effectively
	 * this guards the server from executing functions for an invalid company. */
	if (_game_mode == GM_NORMAL && (cmd_flags & (CMD_SPECTATOR | CMD_SERVER)) == 0 && !Company::IsValidID(_current_company)) {
		return_dcpi(CMD_ERROR, false);
	}

	bool test_and_exec_can_differ = (cmd_flags & CMD_NO_TEST) != 0;
	bool skip_test = _networking && (cmd & CMD_NO_TEST_IF_IN_NETWORK) != 0;

	/* Do we need to do a test run?
	 * Basically we need to always do this, except when
	 * the no-test-in-network flag is giving and we're
	 * in a network game (e.g. restoring orders would
	 * fail this test because the first order does not
	 * exist yet when inserting the second, giving that
	 * a wrong insert location and ignoring the command
	 * and thus breaking restoring). However, when we
	 * just want to do cost estimation we don't care
	 * because it's only done once anyway. */
	CommandCost res;
	if (estimate_only || !skip_test) {
		/* Test the command. */
		SetTownRatingTestMode(true);
		res = proc(tile, flags, p1, p2, text);
		SetTownRatingTestMode(false);

		/* Make sure we're not messing things up here. */
		assert(cmd_id == CMD_COMPANY_CTRL || old_company == _current_company);

		/* If the command fails, we're doing an estimate
		 * or the player does not have enough money
		 * (unless it's a command where the test and
		 * execution phase might return different costs)
		 * we bail out here. */
		if (res.Failed() || estimate_only ||
				(!test_and_exec_can_differ && !CheckCompanyHasMoney(res))) {
			return_dcpi(res, false);
		}
	}

#ifdef ENABLE_NETWORK
	/*
	 * If we are in network, and the command is not from the network
	 * send it to the command-queue and abort execution
	 */
	if (_networking && !(cmd & CMD_NETWORK_COMMAND)) {
		NetworkSend_Command(tile, p1, p2, cmd & ~CMD_FLAGS_MASK, callback, text, _current_company);

		/* Don't return anything special here; no error, no costs.
		 * This way it's not handled by DoCommand and only the
		 * actual execution of the command causes messages. Also
		 * reset the storages as we've not executed the command. */
		return_dcpi(CommandCost(), false);
	}
#endif /* ENABLE_NETWORK */
	DEBUG(desync, 1, "cmd: %08x; %02x; %02x; %06x; %08x; %08x; %08x; \"%s\" (%s)", _date, _date_fract, (int)_current_company, tile, p1, p2, cmd & ~CMD_NETWORK_COMMAND, text, GetCommandName(cmd));

	/* Actually try and execute the command. If no cost-type is given
	 * use the construction one */
	CommandCost res2 = proc(tile, flags | DC_EXEC, p1, p2, text);

	/* Make sure nothing bad happened, like changing the current company. */
	assert(cmd_id == CMD_COMPANY_CTRL || old_company == _current_company);

	/* If the test and execution can differ, or we skipped the test
	 * we have to check the return of the command. Otherwise we can
	 * check whether the test and execution have yielded the same
	 * result, i.e. cost and error state are the same. */
	if (!test_and_exec_can_differ && !skip_test) {
		assert(res.GetCost() == res2.GetCost() && res.Failed() == res2.Failed()); // sanity check
	} else if (res2.Failed()) {
		return_dcpi(res2, false);
	}

	/* If we're needing more money and we haven't done
	 * anything yet, ask for the money! */
	if (_additional_cash_required != 0 && res2.GetCost() == 0) {
		SetDParam(0, _additional_cash_required);
		return_dcpi(CommandCost(STR_ERROR_NOT_ENOUGH_CASH_REQUIRES_CURRENCY), false);
	}

	/* update last build coordinate of company. */
	if (tile != 0) {
		Company *c = Company::GetIfValid(_current_company);
		if (c != NULL) c->last_build_coordinate = tile;
	}

	SubtractMoneyFromCompany(res2);

	/* update signals if needed */
	UpdateSignalsInBuffer();

	return_dcpi(res2, true);
}
#undef return_dcpi


/**
 * Adds the cost of the given command return value to this cost.
 * Also takes a possible error message when it is set.
 * @param ret The command to add the cost of.
 */
void CommandCost::AddCost(const CommandCost &ret)
{
	this->AddCost(ret.cost);
	if (this->success && !ret.success) {
		this->message = ret.message;
		this->success = false;
	}
}<|MERGE_RESOLUTION|>--- conflicted
+++ resolved
@@ -186,13 +186,11 @@
 CommandProc CmdAutofillTimetable;
 CommandProc CmdSetTimetableStart;
 
-<<<<<<< HEAD
 CommandProc CmdInsertSignalInstruction;
 CommandProc CmdModifySignalInstruction;
 CommandProc CmdRemoveSignalInstruction;
-=======
+
 #define DEF_CMD(proc, flags) {proc, #proc, flags}
->>>>>>> 87097a8f
 
 /**
  * The master command table
@@ -202,147 +200,6 @@
  * as the value from the CMD_* enums.
  */
 static const Command _command_proc_table[] = {
-<<<<<<< HEAD
-	{CmdBuildRailroadTrack,   CMD_NO_WATER | CMD_AUTO}, // CMD_BUILD_RAILROAD_TRACK
-	{CmdRemoveRailroadTrack,                 CMD_AUTO}, // CMD_REMOVE_RAILROAD_TRACK
-	{CmdBuildSingleRail,      CMD_NO_WATER | CMD_AUTO}, // CMD_BUILD_SINGLE_RAIL
-	{CmdRemoveSingleRail,                    CMD_AUTO}, // CMD_REMOVE_SINGLE_RAIL
-	{CmdLandscapeClear,                             0}, // CMD_LANDSCAPE_CLEAR
-	{CmdBuildBridge,                         CMD_AUTO}, // CMD_BUILD_BRIDGE
-	{CmdBuildRailStation,     CMD_NO_WATER | CMD_AUTO}, // CMD_BUILD_RAIL_STATION
-	{CmdBuildTrainDepot,      CMD_NO_WATER | CMD_AUTO}, // CMD_BUILD_TRAIN_DEPOT
-	{CmdBuildSingleSignal,                   CMD_AUTO}, // CMD_BUILD_SIGNALS
-	{CmdRemoveSingleSignal,                  CMD_AUTO}, // CMD_REMOVE_SIGNALS
-	{CmdTerraformLand,       CMD_ALL_TILES | CMD_AUTO}, // CMD_TERRAFORM_LAND
-	{CmdPurchaseLandArea,     CMD_NO_WATER | CMD_AUTO}, // CMD_PURCHASE_LAND_AREA
-	{CmdSellLandArea,                               0}, // CMD_SELL_LAND_AREA
-	{CmdBuildTunnel,                         CMD_AUTO}, // CMD_BUILD_TUNNEL
-	{CmdRemoveFromRailStation,                      0}, // CMD_REMOVE_FROM_RAIL_STATION
-	{CmdConvertRail,                                0}, // CMD_CONVERT_RAILD
-	{CmdBuildRailWaypoint,                          0}, // CMD_BUILD_RAIL_WAYPOINT
-	{CmdRenameWaypoint,                             0}, // CMD_RENAME_WAYPOINT
-	{CmdRemoveFromRailWaypoint,                     0}, // CMD_REMOVE_FROM_RAIL_WAYPOINT
-
-	{CmdBuildRoadStop,        CMD_NO_WATER | CMD_AUTO}, // CMD_BUILD_ROAD_STOP
-	{CmdRemoveRoadStop,                             0}, // CMD_REMOVE_ROAD_STOP
-	{CmdBuildLongRoad,        CMD_NO_WATER | CMD_AUTO}, // CMD_BUILD_LONG_ROAD
-	{CmdRemoveLongRoad,        CMD_NO_TEST | CMD_AUTO}, // CMD_REMOVE_LONG_ROAD; towns may disallow removing road bits (as they are connected) in test, but in exec they're removed and thus removing is allowed.
-	{CmdBuildRoad,            CMD_NO_WATER | CMD_AUTO}, // CMD_BUILD_ROAD
-	{CmdBuildRoadDepot,       CMD_NO_WATER | CMD_AUTO}, // CMD_BUILD_ROAD_DEPOT
-
-	{CmdBuildAirport,         CMD_NO_WATER | CMD_AUTO}, // CMD_BUILD_AIRPORT
-	{CmdBuildDock,                           CMD_AUTO}, // CMD_BUILD_DOCK
-	{CmdBuildShipDepot,                      CMD_AUTO}, // CMD_BUILD_SHIP_DEPOT
-	{CmdBuildBuoy,                           CMD_AUTO}, // CMD_BUILD_BUOY
-	{CmdPlantTree,                           CMD_AUTO}, // CMD_PLANT_TREE
-	{CmdBuildRailVehicle,                           0}, // CMD_BUILD_RAIL_VEHICLE
-	{CmdMoveRailVehicle,                            0}, // CMD_MOVE_RAIL_VEHICLE
-
-	{CmdSellRailWagon,                              0}, // CMD_SELL_RAIL_WAGON
-	{CmdSendTrainToDepot,                           0}, // CMD_SEND_TRAIN_TO_DEPOT
-	{CmdForceTrainProceed,                          0}, // CMD_FORCE_TRAIN_PROCEED
-	{CmdReverseTrainDirection,                      0}, // CMD_REVERSE_TRAIN_DIRECTION
-
-	{CmdModifyOrder,                                0}, // CMD_MODIFY_ORDER
-	{CmdSkipToOrder,                                0}, // CMD_SKIP_TO_ORDER
-	{CmdDeleteOrder,                                0}, // CMD_DELETE_ORDER
-	{CmdInsertOrder,                                0}, // CMD_INSERT_ORDER
-
-	{CmdChangeServiceInt,                           0}, // CMD_CHANGE_SERVICE_INT
-
-	{CmdBuildIndustry,                              0}, // CMD_BUILD_INDUSTRY
-	{CmdBuildCompanyHQ,       CMD_NO_WATER | CMD_AUTO}, // CMD_BUILD_COMPANY_HQ
-	{CmdSetCompanyManagerFace,                      0}, // CMD_SET_COMPANY_MANAGER_FACE
-	{CmdSetCompanyColour,                           0}, // CMD_SET_COMPANY_COLOUR
-
-	{CmdIncreaseLoan,                               0}, // CMD_INCREASE_LOAN
-	{CmdDecreaseLoan,                               0}, // CMD_DECREASE_LOAN
-
-	{CmdWantEnginePreview,                          0}, // CMD_WANT_ENGINE_PREVIEW
-
-	{CmdRenameVehicle,                              0}, // CMD_RENAME_VEHICLE
-	{CmdRenameEngine,                               0}, // CMD_RENAME_ENGINE
-
-	{CmdRenameCompany,                              0}, // CMD_RENAME_COMPANY
-	{CmdRenamePresident,                            0}, // CMD_RENAME_PRESIDENT
-
-	{CmdRenameStation,                              0}, // CMD_RENAME_STATION
-
-	{CmdSellAircraft,                               0}, // CMD_SELL_AIRCRAFT
-
-	{CmdBuildAircraft,                              0}, // CMD_BUILD_AIRCRAFT
-	{CmdSendAircraftToHangar,                       0}, // CMD_SEND_AIRCRAFT_TO_HANGAR
-	{CmdRefitAircraft,                              0}, // CMD_REFIT_AIRCRAFT
-
-	{CmdPlaceSign,                                  0}, // CMD_PLACE_SIGN
-	{CmdRenameSign,                                 0}, // CMD_RENAME_SIGN
-
-	{CmdBuildRoadVeh,                               0}, // CMD_BUILD_ROAD_VEH
-	{CmdSellRoadVeh,                                0}, // CMD_SELL_ROAD_VEH
-	{CmdSendRoadVehToDepot,                         0}, // CMD_SEND_ROADVEH_TO_DEPOT
-	{CmdTurnRoadVeh,                                0}, // CMD_TURN_ROADVEH
-	{CmdRefitRoadVeh,                               0}, // CMD_REFIT_ROAD_VEH
-
-	{CmdPause,                             CMD_SERVER}, // CMD_PAUSE
-
-	{CmdBuyShareInCompany,                          0}, // CMD_BUY_SHARE_IN_COMPANY
-	{CmdSellShareInCompany,                         0}, // CMD_SELL_SHARE_IN_COMPANY
-	{CmdBuyCompany,                                 0}, // CMD_BUY_COMANY
-
-	{CmdFoundTown,                        CMD_NO_TEST}, // CMD_FOUND_TOWN; founding random town can fail only in exec run
-	{CmdRenameTown,                        CMD_SERVER}, // CMD_RENAME_TOWN
-	{CmdDoTownAction,                               0}, // CMD_DO_TOWN_ACTION
-
-	{CmdSellShip,                                   0}, // CMD_SELL_SHIP
-	{CmdBuildShip,                                  0}, // CMD_BUILD_SHIP
-	{CmdSendShipToDepot,                            0}, // CMD_SEND_SHIP_TO_DEPOT
-	{CmdRefitShip,                                  0}, // CMD_REFIT_SHIP
-
-	{CmdOrderRefit,                                 0}, // CMD_ORDER_REFIT
-	{CmdCloneOrder,                                 0}, // CMD_CLONE_ORDER
-
-	{CmdClearArea,                        CMD_NO_TEST}, // CMD_CLEAR_AREA; destroying multi-tile houses makes town rating differ between test and execution
-
-	{CmdMoneyCheat,                       CMD_OFFLINE}, // CMD_MONEY_CHEAT
-	{CmdBuildCanal,                          CMD_AUTO}, // CMD_BUILD_CANAL
-	{CmdCompanyCtrl,                    CMD_SPECTATOR}, // CMD_COMPANY_CTRL
-
-	{CmdLevelLand, CMD_ALL_TILES | CMD_NO_TEST | CMD_AUTO}, // CMD_LEVEL_LAND; test run might clear tiles multiple times, in execution that only happens once
-
-	{CmdRefitRailVehicle,                           0}, // CMD_REFIT_RAIL_VEHICLE
-	{CmdRestoreOrderIndex,                          0}, // CMD_RESTORE_ORDER_INDEX
-	{CmdBuildLock,                           CMD_AUTO}, // CMD_BUILD_LOCK
-
-	{CmdBuildSignalTrack,                    CMD_AUTO}, // CMD_BUILD_SIGNAL_TRACK
-	{CmdRemoveSignalTrack,                   CMD_AUTO}, // CMD_REMOVE_SIGNAL_TRACK
-
-	{CmdGiveMoney,                                  0}, // CMD_GIVE_MONEY
-	{CmdChangeSetting,                     CMD_SERVER}, // CMD_CHANGE_SETTING
-	{CmdChangeCompanySetting,                       0}, // CMD_CHANGE_COMPANY_SETTING
-	{CmdSetAutoReplace,                             0}, // CMD_SET_AUTOREPLACE
-	{CmdCloneVehicle,                     CMD_NO_TEST}, // CMD_CLONE_VEHICLE; NewGRF callbacks influence building and refitting making it impossible to correctly estimate the cost
-	{CmdStartStopVehicle,                           0}, // CMD_START_STOP_VEHICLE
-	{CmdMassStartStopVehicle,                       0}, // CMD_MASS_START_STOP
-	{CmdAutoreplaceVehicle,                         0}, // CMD_AUTOREPLACE_VEHICLE
-	{CmdDepotSellAllVehicles,                       0}, // CMD_DEPOT_SELL_ALL_VEHICLES
-	{CmdDepotMassAutoReplace,                       0}, // CMD_DEPOT_MASS_AUTOREPLACE
-	{CmdCreateGroup,                                0}, // CMD_CREATE_GROUP
-	{CmdDeleteGroup,                                0}, // CMD_DELETE_GROUP
-	{CmdRenameGroup,                                0}, // CMD_RENAME_GROUP
-	{CmdAddVehicleGroup,                            0}, // CMD_ADD_VEHICLE_GROUP
-	{CmdAddSharedVehicleGroup,                      0}, // CMD_ADD_SHARE_VEHICLE_GROUP
-	{CmdRemoveAllVehiclesGroup,                     0}, // CMD_REMOVE_ALL_VEHICLES_GROUP
-	{CmdSetGroupReplaceProtection,                  0}, // CMD_SET_GROUP_REPLACE_PROTECTION
-	{CmdMoveOrder,                                  0}, // CMD_MOVE_ORDER
-	{CmdChangeTimetable,                            0}, // CMD_CHANGE_TIMETABLE
-	{CmdSetVehicleOnTime,                           0}, // CMD_SET_VEHICLE_ON_TIME
-	{CmdAutofillTimetable,                          0}, // CMD_AUTOFILL_TIMETABLE
-	{CmdSetTimetableStart,                          0}, // CMD_SET_TIMETABLE_START
-	
-	{CmdInsertSignalInstruction,                    0}, // CMD_INSERT_SIGNAL_INSTRUCTION
-	{CmdModifySignalInstruction,                    0}, // CMD_MODIFY_SIGNAL_INSTRUCTION
-	{CmdRemoveSignalInstruction,                    0}, // CMD_REMOVE_SIGNAL_INSTRUCTION
-=======
 	DEF_CMD(CmdBuildRailroadTrack,       CMD_NO_WATER | CMD_AUTO), // CMD_BUILD_RAILROAD_TRACK
 	DEF_CMD(CmdRemoveRailroadTrack,                     CMD_AUTO), // CMD_REMOVE_RAILROAD_TRACK
 	DEF_CMD(CmdBuildSingleRail,          CMD_NO_WATER | CMD_AUTO), // CMD_BUILD_SINGLE_RAIL
@@ -478,7 +335,9 @@
 	DEF_CMD(CmdSetVehicleOnTime,                               0), // CMD_SET_VEHICLE_ON_TIME
 	DEF_CMD(CmdAutofillTimetable,                              0), // CMD_AUTOFILL_TIMETABLE
 	DEF_CMD(CmdSetTimetableStart,                              0), // CMD_SET_TIMETABLE_START
->>>>>>> 87097a8f
+	DEF_CMD(CmdInsertSignalInstruction,                        0), // CMD_INSERT_SIGNAL_INSTRUCTION
+	DEF_CMD(CmdModifySignalInstruction,                        0), // CMD_MODIFY_SIGNAL_INSTRUCTION
+	DEF_CMD(CmdRemoveSignalInstruction,                        0), // CMD_REMOVE_SIGNAL_INSTRUCTION
 };
 
 /*!
